--- conflicted
+++ resolved
@@ -72,16 +72,11 @@
     return cds_ns
 
 
-<<<<<<< HEAD
 def get_codon_mutation_rates(cds):
-=======
-def compute_mtr1d(pos, ns_counts, syn_counts, expected_counts, window=31):
->>>>>>> 2f8e472a
-    """
-
-    Parameters
-    ----------
-<<<<<<< HEAD
+    """
+
+    Parameters
+    ----------
     cds : str
         Coding sequence.
 
@@ -158,7 +153,13 @@
 
         mutation_rates.append((synonymous_rate, nonsynonymous_rate))
     return mutation_rates
-=======
+
+
+def compute_mtr1d(pos, ns_counts, syn_counts, expected_counts, window=31):
+    """
+
+    Parameters
+    ----------
     pos : int
         Sequence position.
     ns_counts : dict
@@ -225,5 +226,4 @@
     except ZeroDivisionError:
         mtr1d = 0
 
-    return total_ns_obs, total_syn_obs, mtr1d
->>>>>>> 2f8e472a
+    return total_ns_obs, total_syn_obs, mtr1d