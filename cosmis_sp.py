--- conflicted
+++ resolved
@@ -328,19 +328,13 @@
 
     pdb_parser = PDBParser(PERMISSIVE=1)
     structure = pdb_parser.get_structure(id='NA', file=pdb_file)
-<<<<<<< HEAD
     if args.multimer:
         all_aa_residues = [aa for aa in structure[0].get_residues() if is_aa(aa)]
     else:
         chain = structure[0][pdb_chain]
         all_aa_residues = [aa for aa in chain.get_residues() if is_aa(aa)]
     all_contacts = pdb_utils.search_for_all_contacts(all_aa_residues, radius=6)
-=======
-    chain = structure[0][pdb_chain]
-    all_aa_residues = [aa for aa in chain.get_residues() if is_aa(aa)]
-    all_contacts = pdb_utils.search_for_all_contacts(all_aa_residues, radius=8)
->>>>>>> 22fb0ca9
-    
+
     # calculate expected counts for each codon
     codon_mutation_rates = seq_utils.get_codon_mutation_rates(transcript_cds)
     
